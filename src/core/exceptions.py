--- conflicted
+++ resolved
@@ -53,44 +53,6 @@
     Raised when a service layer operation fails.
     """
 
-<<<<<<< HEAD
-    def __init__(self, message: str = "Service error", status_code: int = 500):
-        super().__init__(message, status_code=status_code)
-
-
-class ContentGenerationError(ServiceError):
-    """
-    LLM content generation failure (503).
-    Raised when an AI service (e.g., OpenAI) fails to generate required content.
-    """
-
-    def __init__(
-        self,
-        message: str = "Content generation failed",
-        *,
-        content_type: str | None = None,
-    ):
-        full_message = f"AI ({content_type or 'general'}): {message}"
-        super().__init__(full_message, status_code=503)
-
-
-class LanguageResourceNotFoundError(NotFoundError):
-    """
-    A specific language resource (e.g., a verb in a specific language) was not found.
-    Inherits from NotFoundError (404).
-    """
-
-    def __init__(
-        self,
-        message: str = "Language resource not found",
-        *,
-        resource_type: str | None = None,
-    ):
-        full_message = (
-            f"Language resource ({resource_type or 'general'}) not found: {message}"
-        )
-        super().__init__(full_message)
-=======
     def __init__(self, message: str = "Service error"):
         super().__init__(message, status_code=500)
 
@@ -128,5 +90,4 @@
         super().__init__(
             message=f"Insufficient {resource_type}: need {required}, only {available} available",
             status_code=422,  # Unprocessable Entity - cannot fulfill request parameters
-        )
->>>>>>> 28376252
+        )